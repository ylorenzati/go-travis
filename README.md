--- conflicted
+++ resolved
@@ -2,8 +2,8 @@
 
 go-travis is a Go client library for accessing the [Travis CI API][].
 
-**Documentation:** [![GoDoc](https://godoc.org/github.com/AbletonAppDev/go-travis/travis?status.svg)](https://godoc.org/github.com/AbletonAppDev/go-travis/travis)  
-**Build Status:** [![Build Status](https://travis-ci.org/AbletonAppDev/go-travis.svg?branch=master)](https://travis-ci.org/AbletonAppDev/go-travis)  
+**Documentation:** [![GoDoc](https://godoc.org/github.com/AbletonAppDev/go-travis/travis?status.svg)](https://godoc.org/github.com/AbletonAppDev/go-travis/travis)
+**Build Status:** [![Build Status](https://travis-ci.org/AbletonAppDev/go-travis.svg?branch=master)](https://travis-ci.org/AbletonAppDev/go-travis)
 
 go-travis requires Go version 1.1 or greater.
 
@@ -18,11 +18,7 @@
 builds for the authenticated user:
 
 ```go
-<<<<<<< HEAD
-client := travis.NewClient(TRAVIS_API_DEFAULT_URL, "AQFvXR7r88s2Db5-dMYo3g")
-=======
 client := travis.NewClient(travis.TRAVIS_API_DEFAULT_URL, "AQFvXR7r88s2Db5-dMYo3g")
->>>>>>> 1e899e38
 builds, _, err := client.Builds.List(nil)
 ```
 
@@ -34,22 +30,14 @@
 to list builds for the "MyGithubUser/chucknorris" repository:
 
 ```go
-<<<<<<< HEAD
-client := travis.NewClient(TRAVIS_API_DEFAULT_URL, "AQFvXR7r88s2Db5-dMYo3g")
-=======
 client := travis.NewClient(travis.TRAVIS_API_DEFAULT_URL, "AQFvXR7r88s2Db5-dMYo3g")
->>>>>>> 1e899e38
 repos, _, err := client.Repositories.ListByRepository("MyGithubUser/chucknorris", nil)
 ```
 
 Moreover, some API methods exposes an opt (generally of a Options suffixed type, like ListBuildsOptions) parameters that can be passed in order to add filters to the request. For example, to list builds of pull request only for repository "MyGithubUser/chucknorris":
 
 ```go
-<<<<<<< HEAD
-client := travis.NewClient(TRAVIS_API_DEFAULT_URL, "AQFvXR7r88s2Db5-dMYo3g")
-=======
 client := travis.NewClient(travis.TRAVIS_API_DEFAULT_URL, "AQFvXR7r88s2Db5-dMYo3g")
->>>>>>> 1e899e38
 opt := &ListBuildsOptions{Slug: "MyGithubUser/chucknorris", EventType: "pull_request"}
 repos, _, err := client.Repositories.ListByRepository(opt)
 ```
@@ -60,15 +48,6 @@
 
 ```go
 // Unauthenticated client
-<<<<<<< HEAD
-unauthClient := travis.NewClient(TRAVIS_API_DEFAULT_URL, "")  // Unauthenticated client
-
-// Client authenticated with a Travis CI API access token
-authClient := travis.NewClient(TRAVIS_API_DEFAULT_URL, "AQFvXR7r88s2Db5-dMYo3g")
-
-// Authenticate your client using a Github personal token
-client := travis.NewClient(TRAVIS_API_DEFAULT_URL, "")
-=======
 unauthClient := travis.NewClient(travis.TRAVIS_API_DEFAULT_URL, "")  // Unauthenticated client
 
 // Client authenticated with a Travis CI API access token
@@ -76,7 +55,6 @@
 
 // Authenticate your client using a Github personal token
 client := travis.NewClient(travis.TRAVIS_API_DEFAULT_URL, "")
->>>>>>> 1e899e38
 access_token, _, err := client.Authentication.UsingGithubToken("mygithubtoken")  // Your client is now authenticated
 ```
 
@@ -86,17 +64,14 @@
 This library is being initially developed for internal applications at
 [Ableton](http://ableton.com), so API methods will likely be implemented in the order that they are
 needed by that application. Eventually, we would like to cover the entire
-Travis API, so contributions are of course [always welcome][contributing]. 
+Travis API, so contributions are of course [always welcome][contributing].
 
 [contributing]: CONTRIBUTING.md
 
-<<<<<<< HEAD
-=======
 ## Maintainers
 
 * Theo Crevon <theo.crevon@ableton.com>
 
->>>>>>> 1e899e38
 ## Disclaimer
 
 This library design is heavily inspired from the amazing Google's [go-github](https://github.com/google/go-github) library. Some pieces of code have been directly extracted from there too. Therefore any obvious similarities would not be adventitious.
