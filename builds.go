--- conflicted
+++ resolved
@@ -51,14 +51,9 @@
 // GetBuildResponse represents the response of a call
 // to the Travis CI get build endpoint.
 type GetBuildResponse struct {
-<<<<<<< HEAD
-	Build Build `json:"build"`
-	Jobs  []Job `json:"jobs"`
-=======
 	Build  Build  `json:"build"`
 	Commit Commit `json:"commit"`
 	Jobs   []Job  `json:"jobs"`
->>>>>>> ec1aa174
 }
 
 // BuildListOptions specifies the optional parameters to the
